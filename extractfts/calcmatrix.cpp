--- conflicted
+++ resolved
@@ -473,13 +473,11 @@
 }
 int calc_featurematrix(LPDecContext* pctxmaster, LPDecContext* pctxrendition)
 {
-<<<<<<< HEAD
+
 	int i, ncount;
 	pthread_t threads[MAX_NUM_THREADS];
-	//make reature matrix(feature * samplecount)
-=======
 	//make feature matrix(feature * samplecount)
->>>>>>> 7ff598c2
+
 	pctxrendition->ftmatrix = (double*)malloc(sizeof(double) * 5 * pctxrendition->samplecount);
 	ncount = pctxrendition->samplecount - 1;
 	LPPair* pairinfo = (LPPair*)malloc(sizeof(LPPair) * ncount);
